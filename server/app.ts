import { buildChecksum, ImportMap, SourceType, transform, TransformOptions } from '../compiler/mod.ts'
import { colors, createHash, ensureDir, path, walk } from '../deps.ts'
import { EventEmitter } from '../framework/core/events.ts'
import type { RouteModule } from '../framework/core/routing.ts'
import { Routing, toPagePath } from '../framework/core/routing.ts'
import {
  defaultReactVersion,
  minDenoVersion,
  moduleExts
} from '../shared/constants.ts'
import {
  ensureTextFile,
  existsDirSync,
  existsFileSync
} from '../shared/fs.ts'
import log from '../shared/log.ts'
import util from '../shared/util.ts'
import type {
  Config,



  DependencyDescriptor, LoaderPlugin,
  LoaderTransformResult,
  Module,

  RouterURL,
  ServerApplication,
  TransformFn
} from '../types.ts'
import { VERSION } from '../version.ts'
import { Bundler, bundlerRuntimeCode } from './bundler.ts'
import { defaultConfig, loadConfig, loadImportMap } from './config.ts'
import {
  computeHash,
  formatBytesWithColor,
  getAlephPkgUri,

  getDenoDir, getRelativePath,

  isLoaderPlugin,
  reFullVersion,
  toLocalUrl,
  trimModuleExt
} from './helper.ts'
import { Renderer } from './ssr.ts'

/** The application class for aleph server. */
export class Application implements ServerApplication {
  readonly workingDir: string
  readonly mode: 'development' | 'production'
  readonly config: Required<Config>
  readonly importMap: ImportMap
  readonly ready: Promise<void>

  #dirs: Map<string, string> = new Map()
  #modules: Map<string, Module> = new Map()
  #pageRouting: Routing = new Routing({})
  #apiRouting: Routing = new Routing({})
  #fsWatchListeners: Array<EventEmitter> = []
  #bundler: Bundler = new Bundler(this)
  #renderer: Renderer = new Renderer(this)
  #renderCache: Map<string, Map<string, [string, any]>> = new Map()
  #injects: Map<'compilation' | 'hmr' | 'ssr', TransformFn[]> = new Map()
  #reloading = false

  constructor(
    workingDir = '.',
    mode: 'development' | 'production' = 'production',
    reload = false
  ) {
    if (Deno.version.deno < minDenoVersion) {
      log.fatal(`need Deno ${minDenoVersion}+, but got ${Deno.version.deno}`)
    }
    this.workingDir = path.resolve(workingDir)
    this.mode = mode
    this.config = { ...defaultConfig }
    this.importMap = { imports: {}, scopes: {} }
    this.ready = this.init(reload)
  }

  /** initiate application */
  private async init(reload: boolean) {
    const t = performance.now()
    const [config, importMap] = await Promise.all([
      loadConfig(this.workingDir),
      loadImportMap(this.workingDir)
    ])

    Object.assign(this.config, config)
    Object.assign(this.importMap, importMap)
    this.#pageRouting.config(this.config)

    // inject env variables
    Deno.env.set('ALEPH_VERSION', VERSION)
    Deno.env.set('BUILD_MODE', this.mode)

    const alephPkgUri = getAlephPkgUri()
    const buildManifestFile = path.join(this.buildDir, 'build.manifest.json')
    const configHash = computeHash(JSON.stringify({
      ...this.defaultCompileOptions,
      plugins: this.config.plugins.filter(isLoaderPlugin).map(({ name }) => name)
    }))
    let shouldRebuild = !existsFileSync(buildManifestFile)
    if (!shouldRebuild) {
      try {
        const v = JSON.parse(await Deno.readTextFile(buildManifestFile))
        shouldRebuild = (
          typeof v !== 'object' ||
          v === null ||
          v.compiler !== buildChecksum ||
          v.configHash !== configHash
        )
      } catch (e) { }
    }

    this.#reloading = reload
    if (reload || shouldRebuild) {
      if (existsDirSync(this.buildDir)) {
        await Deno.remove(this.buildDir, { recursive: true })
      }
      await ensureDir(this.buildDir)
    }

    if (shouldRebuild) {
      log.debug('rebuild...')
      ensureTextFile(buildManifestFile, JSON.stringify({
        aleph: VERSION,
        compiler: buildChecksum,
        configHash,
        deno: Deno.version.deno,
      }, undefined, 2))
    }

    // apply server plugins
    for (const plugin of this.config.plugins) {
      if (plugin.type === 'server') {
        await plugin.onInit(this)
      }
    }

    // init framework
    const { init } = await import(`../framework/${this.config.framework}/init.ts`)
    await init(this)

    // import framework renderer
    if (this.config.ssr) {
      const { jsFile } = await this.compile(`${alephPkgUri}/framework/${this.config.framework}/renderer.ts`)
      const { render } = await import(`file://${jsFile}`)
      if (util.isFunction(render)) {
        this.#renderer.setFrameworkRenderer({ render })
      }
    }

    log.info('Compiling...')

    // pre-compile framework modules
    await this.compile(`${alephPkgUri}/framework/${this.config.framework}/bootstrap.ts`)
    if (this.isDev) {
      await this.compile(`${alephPkgUri}/framework/core/hmr.ts`)
      await this.compile(`${alephPkgUri}/framework/core/nomodule.ts`)
    }

    // compile custom components
    for (const name of ['app', '404', 'loading']) {
      for (const ext of moduleExts) {
        if (existsFileSync(path.join(this.srcDir, `${name}.${ext}`))) {
          await this.compile(`/${name}.${ext}`)
          break
        }
      }
    }

    // update page routing
    const pagesDir = path.join(this.srcDir, 'pages')
    const walkOptions = {
      includeDirs: false,
      skip: [
        /(^|\/|\\)\./,
        /\.d\.ts$/i,
        /(\.|_)(test|spec|e2e)\.(tsx?|jsx?|mjs)?$/i
      ]
    }
    for await (const { path: p } of walk(pagesDir, walkOptions)) {
      const url = util.cleanPath('/pages/' + util.trimPrefix(p, pagesDir))
      let validated = moduleExts.some(ext => p.endsWith('.' + ext))
      if (!validated) {
        validated = this.config.plugins.some(p => p.type === 'loader' && p.test.test(url) && p.allowPage)
      }
      if (validated) {
        await this.compile(url)
        this.#pageRouting.update(this.createRouteModule(url))
      }
    }

    // update api routing
    const apiDir = path.join(this.srcDir, 'api')
    if (existsDirSync(apiDir)) {
      for await (const { path: p } of walk(apiDir, { ...walkOptions, exts: moduleExts })) {
        const url = util.cleanPath('/api/' + util.trimPrefix(p, apiDir))
        if (this.isDev) {
          // in dev mode, we pre-compile the api code to support re-import the api module
          // when it is changed.
          await this.compile(url)
        } else {
          this.#modules.set(url, { url, deps: [], sourceHash: '', hash: '', jsFile: p })
        }
        this.#apiRouting.update(this.createRouteModule(url))
      }
    }

    // pre-bundle
    if (!this.isDev) {
      await this.bundle()
    }

    // end reload
    if (reload) {
      this.#reloading = false
    }

    log.debug(`init project in ${Math.round(performance.now() - t)}ms`)

    if (this.isDev) {
      this.watch()
    }
  }

  /** watch file changes, re-compile modules and send HMR signal. */
  private async watch() {
    const w = Deno.watchFs(this.srcDir, { recursive: true })
    log.info('Start watching code changes...')
    for await (const event of w) {
      for (const p of event.paths) {
        const url = util.cleanPath(util.trimPrefix(p, this.srcDir))
        if (this.isScopedModule(url)) {
          util.debounceX(url, () => {
            if (existsFileSync(p)) {
              let type = 'modify'
              if (!this.#modules.has(url)) {
                type = 'add'
              }
              log.info(type, url)
              this.compile(url, { forceCompile: true }).then(mod => {
                const hmrable = this.isHMRable(mod.url)
                const update = ({ url }: Module) => {
                  if (trimModuleExt(url) === '/app') {
                    this.#renderCache.clear()
                  } else if (url.startsWith('/pages/')) {
                    this.#renderCache.delete(toPagePath(url))
                    this.#pageRouting.update(this.createRouteModule(url))
                  } else if (url.startsWith('/api/')) {
                    this.#apiRouting.update(this.createRouteModule(url))
                  }
                }
                if (hmrable) {
                  if (type === 'add') {
                    this.#fsWatchListeners.forEach(e => e.emit('add', { url: mod.url }))
                  } else {
                    this.#fsWatchListeners.forEach(e => e.emit('modify-' + mod.url))
                  }
                }
                update(mod)
                this.applyCompilationSideEffect(url, (mod) => {
                  update(mod)
                  if (!hmrable && this.isHMRable(mod.url)) {
                    this.#fsWatchListeners.forEach(w => w.emit('modify-' + mod.url))
                  }
                })
              }).catch(err => {
                log.error(`compile(${url}):`, err.message)
              })
            } else if (this.#modules.has(url)) {
              if (trimModuleExt(url) === '/app') {
                this.#renderCache.clear()
              } else if (url.startsWith('/pages/')) {
                this.#renderCache.delete(toPagePath(url))
                this.#pageRouting.removeRoute(toPagePath(url))
              } else if (url.startsWith('/api/')) {
                this.#apiRouting.removeRoute(toPagePath(url))
              }
              this.#modules.delete(url)
              if (this.isHMRable(url)) {
                this.#fsWatchListeners.forEach(e => e.emit('remove', url))
              }
              log.info('remove', url)
            }
          }, 150)
        }
      }
    }
  }

  private isScopedModule(url: string) {
    for (const ext of moduleExts) {
      if (url.endsWith('.' + ext)) {
        if (url.startsWith('/pages/') || url.startsWith('/api/')) {
          return true
        }
        switch (trimModuleExt(url)) {
          case '/404':
          case '/app':
            return true
        }
      }
    }

    // is page module by plugin
    if (this.config.plugins.some(p => p.type === 'loader' && p.test.test(url) && p.allowPage)) {
      return true
    }

    // is dep
    for (const { deps } of this.#modules.values()) {
      if (deps.some(dep => dep.url === url)) {
        return true
      }
    }

    return false
  }

  get isDev() {
    return this.mode === 'development'
  }

  get srcDir() {
    return this.getDir('src', () => path.join(this.workingDir, this.config.srcDir))
  }

  get outputDir() {
    return this.getDir('output', () => path.join(this.workingDir, this.config.outputDir))
  }

  get buildDir() {
    return this.getDir('build', () => path.join(this.workingDir, '.aleph', this.mode))
  }

  /** returns the module by given url. */
  getModule(url: string): Module | null {
    if (this.#modules.has(url)) {
      return this.#modules.get(url)!
    }
    return null
  }

  findModuleByName(name: string): Module | null {
    for (const ext of moduleExts) {
      const url = `/${util.trimPrefix(name, '/')}.${ext}`
      if (this.#modules.has(url)) {
        return this.#modules.get(url)!
      }
    }
    return null
  }

  getPageRoute(location: { pathname: string, search?: string }): [RouterURL, RouteModule[]] {
    return this.#pageRouting.createRouter(location)
  }

  getAPIRoute(location: { pathname: string, search?: string }): [RouterURL, Module] | null {
    const router = this.#apiRouting.createRouter(location)
    if (router !== null) {
      const [url, nestedModules] = router
      const { url: moduleUrl } = nestedModules.pop()!
      return [url, this.#modules.get(moduleUrl)!]
    }
    return null
  }

  /** add a new page module by given path and source code. */
  async addModule(url: string, options: { code?: string, once?: boolean } = {}): Promise<Module> {
    const mod = await this.compile(url, { sourceCode: options.code })
    if (url.startsWith('/pages/')) {
      this.#pageRouting.update(this.createRouteModule(url))
    } else if (url.startsWith('/api/')) {
      this.#apiRouting.update(this.createRouteModule(url))
    }
    return mod
  }

  /** inject code */
  injectCode(stage: 'compilation' | 'hmr' | 'ssr', transform: TransformFn): void {
    if (this.#injects.has(stage)) {
      this.#injects.get(stage)!.push(transform)
    } else {
      this.#injects.set(stage, [transform])
    }
  }

  /** get ssr data */
  async getSSRData(loc: { pathname: string, search?: string }): Promise<any> {
    if (!this.isSSRable(loc.pathname)) {
      return null
    }

    const [router, nestedModules] = this.#pageRouting.createRouter(loc)
    const { pagePath } = router
    if (pagePath === '') {
      return null
    }

    const cacheKey = router.pathname + router.query.toString()
    const ret = await this.useRenderCache(pagePath, cacheKey, async () => {
      return await this.#renderer.renderPage(router, nestedModules)
    })
    return ret[1]
  }

  /** get ssr page */
  async getPageHTML(loc: { pathname: string, search?: string }): Promise<[number, string]> {
    const [router, nestedModules] = this.#pageRouting.createRouter(loc)
    const { pagePath } = router
    const status = pagePath !== '' ? 200 : 404
    const path = router.pathname + router.query.toString()

    if (!this.isSSRable(loc.pathname)) {
      const [html] = await this.useRenderCache('-', 'spa-index', async () => {
        return [await this.#renderer.renderSPAIndexPage(), null]
      })
      return [status, html]
    }

    if (pagePath === '') {
      const [html] = await this.useRenderCache('404', path, async () => {
        return [await this.#renderer.render404Page(router), null]
      })
      return [status, html]
    }

    const [html] = await this.useRenderCache(pagePath, path, async () => {
      let [html, data] = await this.#renderer.renderPage(router, nestedModules)
      return [html, data]
    })
    return [status, html]
  }

  createFSWatcher(): EventEmitter {
    const e = new EventEmitter()
    this.#fsWatchListeners.push(e)
    return e
  }

  removeFSWatcher(e: EventEmitter) {
    e.removeAllListeners()
    const index = this.#fsWatchListeners.indexOf(e)
    if (index > -1) {
      this.#fsWatchListeners.splice(index, 1)
    }
  }

  isHMRable(url: string) {
    if (!this.isDev) {
      return false
    }

    for (const ext of moduleExts) {
      if (url.endsWith('.' + ext)) {
        return (
          url.startsWith('/pages/') ||
          url.startsWith('/components/') ||
          ['/app', '/404'].includes(util.trimSuffix(url, '.' + ext))
        )
      }
    }

    return this.config.plugins.some(p => (
      p.type === 'loader' &&
      p.test.test(url) &&
      (p.allowPage || p.acceptHMR)
    ))
  }

  /** inject HMR code  */
  injectHMRCode({ url }: Module, content: string): string {
    const hmrModuleImportUrl = getRelativePath(
      path.dirname(toLocalUrl(url)),
      toLocalUrl(`${getAlephPkgUri()}/framework/core/hmr.js`)
    )
    const lines = [
      `import { createHotContext } from ${JSON.stringify(hmrModuleImportUrl)};`,
      `import.meta.hot = createHotContext(${JSON.stringify(url)});`,
      '',
      content,
      '',
      'import.meta.hot.accept();'
    ]

    let code = lines.join('\n')
    this.#injects.get('hmr')?.forEach(transform => {
      code = transform(url, code)
    })
    return code
  }

  /** get main code in javascript. */
  getMainJS(bundleMode = false): string {
    const alephPkgUri = getAlephPkgUri()
    const alephPkgPath = alephPkgUri.replace('https://', '').replace('http://localhost:', 'http_localhost_')
    const { baseUrl: baseURL, defaultLocale, framework } = this.config
    const config: Record<string, any> = {
      baseURL,
      defaultLocale,
      locales: [],
      routes: this.#pageRouting.routes,
      rewrites: this.config.rewrites,
      sharedModules: Array.from(this.#modules.values()).filter(({ url }) => {
        switch (trimModuleExt(url)) {
          case '/404':
          case '/app':
            return true
          default:
            return false
        }
      }).map(({ url }) => this.createRouteModule(url)),
      renderMode: this.config.ssr ? 'ssr' : 'spa'
    }

    if (bundleMode) {
      return [
        `__ALEPH.baseURL = ${JSON.stringify(baseURL)};`,
        `__ALEPH.pack["${alephPkgUri}/framework/${framework}/bootstrap.ts"].default(${JSON.stringify(config)});`
      ].join('')
    }

    let code = [
      `import bootstrap from "./-/${alephPkgPath}/framework/${framework}/bootstrap.js";`,
      `bootstrap(${JSON.stringify(config, undefined, this.isDev ? 2 : undefined)});`
    ].filter(Boolean).join('\n')
    this.#injects.get('compilation')?.forEach(transform => {
      code = transform('/main.js', code)
    })
    return code
  }

  /** get ssr html scripts */
  getSSRHTMLScripts() {
    const { baseUrl } = this.config

    if (this.isDev) {
      return [
        { src: util.cleanPath(`${baseUrl}/_aleph/main.js`), type: 'module' },
        { src: util.cleanPath(`${baseUrl}/_aleph/-/deno.land/x/aleph/nomodule.js`), nomodule: true },
      ]
    }

    return [
      bundlerRuntimeCode,
      ...['polyfill', 'deps', 'shared', 'main']
        .filter(name => this.#bundler.getBundledFile(name) !== null)
        .map(name => ({
          src: util.cleanPath(`${baseUrl}/_aleph/${this.#bundler.getBundledFile(name)}`)
        }))
    ]
  }

  /** fetch module content */
  async fetchModule(url: string): Promise<{ content: Uint8Array, contentType: string | null }> {
    if (!util.isLikelyHttpURL(url)) {
      const filepath = path.join(this.srcDir, util.trimPrefix(url, 'file://'))
      const content = await Deno.readFile(filepath)
      return { content, contentType: null }
    }

    const u = new URL(url)
    if (url.startsWith('https://esm.sh/')) {
      if (this.isDev && !u.searchParams.has('dev')) {
        u.searchParams.set('dev', '')
        u.search = u.search.replace('dev=', 'dev')
      }
    }

    const { protocol, hostname, port, pathname, search } = u
    const versioned = reFullVersion.test(pathname)
    const reload = this.#reloading || !versioned
    const isLocalhost = url.startsWith('http://localhost:')
    const cacheDir = path.join(
      await getDenoDir(),
      'deps',
      util.trimSuffix(protocol, ':'),
      hostname + (port ? '_PORT' + port : '')
    )
    const hash = createHash('sha256').update(pathname + search).toString()
    const contentFile = path.join(cacheDir, hash)
    const metaFile = path.join(cacheDir, hash + '.metadata.json')

    if (!reload && !isLocalhost && existsFileSync(contentFile) && existsFileSync(metaFile)) {
      const [content, meta] = await Promise.all([
        Deno.readFile(contentFile),
        Deno.readTextFile(metaFile),
      ])
      try {
        const { headers } = JSON.parse(meta)
        return {
          content,
          contentType: headers['content-type'] || null
        }
      } catch (e) { }
    }

    // download dep when deno cache failed
    let err = new Error('Unknown')
    for (let i = 0; i < 15; i++) {
      if (i === 0) {
        if (!isLocalhost) {
          log.info('Download', url)
        }
      } else {
        log.debug('Download error:', err)
        log.warn(`Download ${url} failed, retrying...`)
      }
      try {
        const resp = await fetch(u.toString())
        if (resp.status >= 400) {
          return Promise.reject(new Error(resp.statusText))
        }
        const buffer = await resp.arrayBuffer()
        const content = await Deno.readAll(new Deno.Buffer(buffer))
        if (!isLocalhost) {
          await ensureDir(cacheDir)
          Deno.writeFile(contentFile, content)
          Deno.writeTextFile(metaFile, JSON.stringify({
            headers: Array.from(resp.headers.entries()).reduce((m, [k, v]) => {
              m[k] = v
              return m
            }, {} as Record<string, string>),
            url
          }, undefined, 2))
        }
        return {
          content,
          contentType: resp.headers.get('content-type')
        }
      } catch (e) {
        err = e
      }
    }

    return Promise.reject(err)
  }

  /** build the application to a static site(SSG) */
  async build() {
    const start = performance.now()
    const outputDir = this.outputDir
    const distDir = path.join(outputDir, '_aleph')

    // wait for app ready
    await this.ready

    // clear previous build
    if (existsDirSync(outputDir)) {
      for await (const entry of Deno.readDir(outputDir)) {
        await Deno.remove(path.join(outputDir, entry.name), { recursive: entry.isDirectory })
      }
    }
    await ensureDir(distDir)

    // copy bundle dist
    await this.#bundler.copyDist()

    // ssg
    await this.ssg()

    // copy public assets
    const publicDir = path.join(this.workingDir, 'public')
    if (existsDirSync(publicDir)) {
      let n = 0
      for await (const { path: p } of walk(publicDir, { includeDirs: false, skip: [/(^|\/|\\)\./] })) {
        const rp = util.trimPrefix(p, publicDir)
        const fp = path.join(outputDir, rp)
        const fi = await Deno.lstat(p)
        await ensureDir(path.dirname(fp))
        await Deno.copyFile(p, fp)
        if (n === 0) {
          log.info(colors.bold('- Public Assets'))
        }
        log.info('  ∆', rp.split('\\').join('/'), colors.dim('•'), formatBytesWithColor(fi.size))
        n++
      }
    }

    log.info(`Done in ${Math.round(performance.now() - start)}ms`)
  }

  private getDir(name: string, init: () => string) {
    if (this.#dirs.has(name)) {
      return this.#dirs.get(name)!
    }

    const dir = init()
    this.#dirs.set(name, dir)
    return dir
  }

  private createRouteModule(url: string): RouteModule {
    let useDeno: true | undefined = undefined
    if (this.config.ssr !== false) {
      this.lookupDeps(url, dep => {
        if (dep.url.startsWith('#useDeno-')) {
          useDeno = true
          return false
        }
      })
    }
    return { url, useDeno }
  }

  /** apply loaders recurively. */
  private async applyLoader(
    loader: LoaderPlugin,
    input: { url: string, content: Uint8Array, map?: Uint8Array }
  ): Promise<Omit<LoaderTransformResult, 'loader'>> {
    const { code, map, type } = await loader.transform(input)
    if (type) {
      for (const plugin of this.config.plugins) {
        if (plugin.type === 'loader' && plugin.test.test('.' + type) && plugin !== loader) {
          const encoder = new TextEncoder()
          return this.applyLoader(plugin, {
            url: input.url,
            content: encoder.encode(code),
            map: map ? encoder.encode(map) : undefined
          })
        }
      }
    }
    return { code, map }
  }

  /** default compiler options */
  private get defaultCompileOptions(): TransformOptions {
    return {
      importMap: this.importMap,
      alephPkgUri: getAlephPkgUri(),
      reactVersion: defaultReactVersion,
      isDev: this.isDev,
    }
  }

  async precompile(
    url: string,
    sourceContent: Uint8Array,
    contentType: string | null
  ): Promise<[string, SourceType] | null> {
    let sourceCode = (new TextDecoder).decode(sourceContent)
    let sourceType: SourceType = SourceType.Unknown

    if (contentType !== null) {
      switch (contentType.split(';')[0].trim()) {
        case 'application/javascript':
        case 'text/javascript':
          sourceType = SourceType.JS
          break
        case 'text/typescript':
          sourceType = SourceType.TS
          break
        case 'text/jsx':
          sourceType = SourceType.JSX
          break
        case 'text/tsx':
          sourceType = SourceType.TSX
          break
      }
    }

    for (const plugin of this.config.plugins) {
      if (plugin.type === 'loader' && plugin.test.test(url)) {
        const { code, type = 'js' } = await this.applyLoader(
          plugin,
          { url, content: sourceContent }
        )
        sourceCode = code
        switch (type) {
          case 'js':
            sourceType = SourceType.JS
            break
          case 'jsx':
            sourceType = SourceType.JSX
            break
          case 'ts':
            sourceType = SourceType.TS
            break
          case 'tsx':
            sourceType = SourceType.TSX
            break
        }
        break
      }
    }

    if (sourceType === SourceType.Unknown) {
      switch (path.extname(url).slice(1).toLowerCase()) {
        case 'mjs':
        case 'js':
          sourceType = SourceType.JS
          break
        case 'jsx':
          sourceType = SourceType.JSX
          break
        case 'ts':
          sourceType = SourceType.TS
          break
        case 'tsx':
          sourceType = SourceType.TSX
          break
        default:
          return null
      }
    }

    return [sourceCode, sourceType]
  }

  /** compile a moudle by given url, then cache on the disk. */
  private async compile(
    url: string,
    options: {
      /* use source code string instead of source from IO */
      sourceCode?: string,
      /* drop pervious complation */
      forceCompile?: boolean,
      /* don't record the complation */
      once?: boolean,
    } = {}
  ): Promise<Module> {
    const isRemote = util.isLikelyHttpURL(url)
    const localUrl = toLocalUrl(url)
    const name = trimModuleExt(path.basename(localUrl))
    const saveDir = path.join(this.buildDir, path.dirname(localUrl))
    const metaFile = path.join(saveDir, `${name}.meta.json`)
    const { sourceCode, forceCompile, once } = options

    let mod: Module
    if (this.#modules.has(url)) {
      mod = this.#modules.get(url)!
      if (!forceCompile && !sourceCode) {
        return mod
      }
    } else {
      mod = {
        url,
        deps: [],
        sourceHash: '',
        hash: '',
        jsFile: '',
      }
      if (!once) {
        this.#modules.set(url, mod)
      }
      try {
        if (existsFileSync(metaFile)) {
          const { url: __url, sourceHash, deps } = JSON.parse(await Deno.readTextFile(metaFile))
          if (__url === url && util.isNEString(sourceHash) && util.isArray(deps)) {
            mod.sourceHash = sourceHash
            mod.deps = deps
          } else {
            log.warn(`removing invalid metadata '${name}.meta.json'`)
            Deno.remove(metaFile)
          }
        }
      } catch (e) { }
    }

    let sourceContent = new Uint8Array()
    let contentType: null | string = null
    let jsContent = ''
    let jsSourceMap: null | string = null
    let shouldCompile = false
    let fsync = false

    if (sourceCode) {
      sourceContent = (new TextEncoder).encode(sourceCode)
      const sourceHash = computeHash(sourceContent)
      if (mod.sourceHash === '' || mod.sourceHash !== sourceHash) {
        mod.sourceHash = sourceHash
        shouldCompile = true
      }
    } else {
      let shouldFetch = true
      if (
        !this.#reloading &&
        (isRemote && !url.startsWith('http://localhost:')) &&
        reFullVersion.test(url) &&
        mod.sourceHash !== ''
      ) {
        const jsFile = path.join(saveDir, name + '.js')
        if (existsFileSync(jsFile)) {
          shouldFetch = false
        }
      }
      if (shouldFetch) {
        const { content, contentType: ctype } = await this.fetchModule(url)
        const sourceHash = computeHash(content)
        sourceContent = content
        contentType = ctype
        if (mod.sourceHash === '' || mod.sourceHash !== sourceHash) {
          mod.sourceHash = sourceHash
          shouldCompile = true
        }
      }
    }

    // compile source code
    if (shouldCompile) {
      const source = await this.precompile(url, sourceContent, contentType)
      if (source === null) {
        log.warn(`Unsupported module '${url}'`)
        this.#modules.delete(url)
        return mod
      }

      const t = performance.now()
      const [sourceCode, sourceType] = source
      const { code, map, deps } = await transform(url, sourceCode, {
        ...this.defaultCompileOptions,
        swcOptions: {
          target: 'es2020',
          sourceType
        },
        sourceMap: this.isDev,
        loaders: this.config.plugins.filter(isLoaderPlugin)
      })

      fsync = true
      jsContent = code
      if (map) {
        jsSourceMap = map
      }

      mod.deps = deps.map(({ specifier, isDynamic }) => {
        const dep: DependencyDescriptor = { url: specifier, hash: '' }
        if (isDynamic) {
          dep.isDynamic = true
        }
        if (dep.url.startsWith('#useDeno-') && !this.config.ssr) {
          log.warn(`use 'useDeno' hook in SPA mode: ${url}`)
        }
        return dep
      })

      log.debug(`compile '${url}' in ${Math.round(performance.now() - t)}ms`)
    }

    mod.jsFile = util.cleanPath(`${saveDir}/${name}.js`)

    // compile deps
    for (const dep of mod.deps) {
      if (!dep.url.startsWith('#')) {
        const depMod = await this.compile(dep.url, { once })
        if (dep.hash === '' || dep.hash !== depMod.hash) {
          dep.hash = depMod.hash
          if (!util.isLikelyHttpURL(dep.url)) {
            if (jsContent === '') {
              jsContent = await Deno.readTextFile(mod.jsFile)
            }
            jsContent = this.replaceDepHash(jsContent, dep)
            if (!fsync) {
              fsync = true
            }
          }
        }
      }
    }

    if (mod.deps.length > 0) {
      mod.hash = computeHash(mod.sourceHash + mod.deps.map(({ hash }) => hash).join(''))
    } else {
      mod.hash = mod.sourceHash
    }

    if (fsync) {
      await Promise.all([
        ensureTextFile(metaFile, JSON.stringify({
          url,
          sourceHash: mod.sourceHash,
          deps: mod.deps,
        }, undefined, 2)),
        ensureTextFile(mod.jsFile, jsContent + (jsSourceMap ? `//# sourceMappingURL=${path.basename(mod.jsFile)}.map` : '')),
        jsSourceMap ? ensureTextFile(mod.jsFile + '.map', jsSourceMap) : Promise.resolve(),
      ])
    }

    return mod
  }

  /** apply compilation side-effect caused by dependency graph breaking. */
  private async applyCompilationSideEffect(url: string, callback: (mod: Module) => void) {
    const { hash } = this.#modules.get(url)!

    for (const mod of this.#modules.values()) {
      for (const dep of mod.deps) {
        if (dep.url === url) {
          const jsContent = this.replaceDepHash(
            await Deno.readTextFile(mod.jsFile),
            { url, hash }
          )
          await Deno.writeTextFile(mod.jsFile, jsContent)
          mod.hash = computeHash(mod.sourceHash + mod.deps.map(({ hash }) => hash).join(''))
          callback(mod)
          log.debug('compilation side-effect:', mod.url, colors.dim('<-'), url)
          this.applyCompilationSideEffect(mod.url, callback)
          break
        }
      }
    }
  }

  private replaceDepHash(jsContent: string, dep: DependencyDescriptor) {
    const s = `.js#${dep.url}@`
    return jsContent.split(s).map((p, i) => {
      if (i > 0 && p.charAt(6) === '"') {
        return dep.hash.slice(0, 6) + p.slice(6)
      }
      return p
    }).join(s)
  }

  /** create bundle chunks for production. */
  private async bundle() {
    const sharedEntryMods = new Set<string>()
    const entryMods = new Map<string[], boolean>()
    const refCounter = new Set<string>()
    const concatAllEntries = () => [
      Array.from(entryMods.entries()).map(([urls, shared]) => urls.map(url => ({ url, shared }))),
      Array.from(sharedEntryMods).map(url => ({ url, shared: true })),
    ].flat(2)

    // add framwork bootstrap module as shared entry
    entryMods.set(
      [`${getAlephPkgUri()}/framework/${this.config.framework}/bootstrap.ts`],
      true
    )

    // add app/404 modules as shared entry
    entryMods.set(Array.from(this.#modules.keys()).filter(url => ['/app', '/404'].includes(trimModuleExt(url))), true)

    // add page module entries
    this.#pageRouting.lookup(routes => {
      routes.forEach(({ module: { url } }) => entryMods.set([url], false))
    })

<<<<<<< HEAD
=======
    // add dynamic imported module as entry
>>>>>>> 5d1502ac
    this.#modules.forEach(mod => {
      mod.deps.forEach(({ url, isDynamic }) => {
        if (isDynamic) {
          entryMods.set([url], false)
        }
        return url
      })
    })

<<<<<<< HEAD
    refCounter.forEach((refers, url) => {
      if (refers.size > 1) {
        let shared = 0
        for (const mods of entryMods.keys()) {
          const some = mods.some(u => {
            let scoped = false
            this.lookupDeps(u, dep => {
              if (!dep.isDynamic && url === dep.url) {
                scoped = true
                return false
              }
            })
            return scoped
          })
          if (some) {
            shared++
=======
    for (const mods of entryMods.keys()) {
      const deps = new Set<string>()
      mods.forEach(url => {
        this.lookupDeps(url, dep => {
          if (!dep.isDynamic) {
            deps.add(dep.url)
>>>>>>> 5d1502ac
          }
        })
      })
      deps.forEach(url => {
        if (refCounter.has(url)) {
          sharedEntryMods.add(url)
        } else {
          refCounter.add(url)
        }
      })
    }

    log.info('- bundle')
    await this.#bundler.bundle(concatAllEntries())
  }

  /** render all pages in routing. */
  private async ssg() {
    const { ssr } = this.config
    const outputDir = this.outputDir

    if (ssr === false) {
      const html = await this.#renderer.renderSPAIndexPage()
      await ensureTextFile(path.join(outputDir, 'index.html'), html)
      await ensureTextFile(path.join(outputDir, '404.html'), html)
      return
    }

    log.info(colors.bold('- Pages (SSG)'))

    // render pages
    const paths = new Set(this.#pageRouting.paths)
    if (typeof ssr === 'object' && ssr.staticPaths) {
      ssr.staticPaths.forEach(path => paths.add(path))
    }
    await Promise.all(Array.from(paths).map(async pathname => {
      if (this.isSSRable(pathname)) {
        const [router, nestedModules] = this.#pageRouting.createRouter({ pathname })
        if (router.pagePath !== '') {
          let [html, data] = await this.#renderer.renderPage(router, nestedModules)
          this.#injects.get('ssr')?.forEach(transform => {
            html = transform(pathname, html)
          })
          await ensureTextFile(path.join(outputDir, pathname, 'index.html'), html)
          if (data) {
            const dataFile = path.join(
              outputDir,
              '_aleph/data',
              (pathname === '/' ? 'index' : pathname) + '.json'
            )
            await ensureTextFile(dataFile, JSON.stringify(data))
          }
          log.info('  ○', pathname, colors.dim('• ' + util.formatBytes(html.length)))
        } else {
          log.error('Page not found:', pathname)
        }
      }
    }))

    // render 404 page
    {
      const [router] = this.#pageRouting.createRouter({ pathname: '/404' })
      let html = await this.#renderer.render404Page(router)
      this.#injects.get('ssr')?.forEach(transform => {
        html = transform('/404', html)
      })
      await ensureTextFile(path.join(outputDir, '404.html'), html)
    }
  }

  private async useRenderCache(
    namespace: string,
    key: string,
    render: () => Promise<[string, any]>
  ): Promise<[string, any]> {
    let cache = this.#renderCache.get(namespace)
    if (cache === undefined) {
      cache = new Map()
      this.#renderCache.set(namespace, cache)
    }
    const cached = cache.get(key)
    if (cached !== undefined) {
      return cached
    }
    const ret = await render()
    if (namespace !== '-') {
      this.#injects.get('ssr')?.forEach(transform => {
        ret[0] = transform(key, ret[0])
      })
    }
    cache.set(key, ret)
    return ret
  }

  /** check a page whether is able to SSR. */
  private isSSRable(pathname: string): boolean {
    const { ssr } = this.config
    if (util.isPlainObject(ssr)) {
      if (ssr.include) {
        for (let r of ssr.include) {
          if (!r.test(pathname)) {
            return false
          }
        }
      }
      if (ssr.exclude) {
        for (let r of ssr.exclude) {
          if (r.test(pathname)) {
            return false
          }
        }
      }
      return true
    }
    return ssr
  }

  /** lookup deps recurively. */
  private lookupDeps(
    url: string,
    callback: (dep: DependencyDescriptor) => false | void,
    __tracing: Set<string> = new Set()
  ) {
    const mod = this.getModule(url)
    if (mod === null) {
      return
    }
    if (__tracing.has(url)) {
      return
    }
    __tracing.add(url)
    for (const dep of mod.deps) {
      if (callback(dep) === false) {
        return false
      }
    }
    for (const { url } of mod.deps) {
      if ((this.lookupDeps(url, callback, __tracing)) === false) {
        return
      }
    }
  }
}<|MERGE_RESOLUTION|>--- conflicted
+++ resolved
@@ -1039,10 +1039,7 @@
       routes.forEach(({ module: { url } }) => entryMods.set([url], false))
     })
 
-<<<<<<< HEAD
-=======
     // add dynamic imported module as entry
->>>>>>> 5d1502ac
     this.#modules.forEach(mod => {
       mod.deps.forEach(({ url, isDynamic }) => {
         if (isDynamic) {
@@ -1052,31 +1049,12 @@
       })
     })
 
-<<<<<<< HEAD
-    refCounter.forEach((refers, url) => {
-      if (refers.size > 1) {
-        let shared = 0
-        for (const mods of entryMods.keys()) {
-          const some = mods.some(u => {
-            let scoped = false
-            this.lookupDeps(u, dep => {
-              if (!dep.isDynamic && url === dep.url) {
-                scoped = true
-                return false
-              }
-            })
-            return scoped
-          })
-          if (some) {
-            shared++
-=======
     for (const mods of entryMods.keys()) {
       const deps = new Set<string>()
       mods.forEach(url => {
         this.lookupDeps(url, dep => {
           if (!dep.isDynamic) {
             deps.add(dep.url)
->>>>>>> 5d1502ac
           }
         })
       })
