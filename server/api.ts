<<<<<<< HEAD
import { Status } from "https://deno.land/std@0.92.0/http/http_status.ts"
import type {
  BufReader,
  BufWriter
} from "https://deno.land/std@0.92.0/io/bufio.ts"
import type { MultipartFormData } from "https://deno.land/std@0.92.0/mime/multipart.ts"
import { MultipartReader } from "https://deno.land/std@0.92.0/mime/multipart.ts"
import log from "../shared/log.ts"
import type { APIRequest, ServerRequest, ServerResponse } from "../types.ts"
import { preferredEncodings } from "./negotiation.ts"

let brotli: ((data: Uint8Array) => Uint8Array) | null = null
let gzip: ((data: Uint8Array) => Uint8Array) | null = null;
=======
import { Status } from 'https://deno.land/std@0.92.0/http/http_status.ts'
import type { BufReader, BufWriter } from 'https://deno.land/std@0.92.0/io/bufio.ts'
import type { MultipartFormData } from 'https://deno.land/std@0.92.0/mime/multipart.ts'
import { MultipartReader } from 'https://deno.land/std@0.92.0/mime/multipart.ts'
import log from '../shared/log.ts'
import type { APIRequest, ServerRequest, ServerResponse } from '../types.ts'
import compress from './compress.ts'

type Response = {
  status: number
  headers: Headers
  done: boolean
}
>>>>>>> 1d58b174

export class Request implements APIRequest {
  #req: ServerRequest
  #params: Record<string, string>
  #query: URLSearchParams
<<<<<<< HEAD
  #cookies: ReadonlyMap<string, string>;
  #resp = {
    status: 200,
    headers: new Headers({
      Server: "Aleph.js",
    }),
    done: false,
  };

  constructor(
    req: ServerRequest,
    params: Record<string, string>,
    query: URLSearchParams,
  ) {
=======
  #cookies: ReadonlyMap<string, string>
  #resp: Response

  constructor(req: ServerRequest, params: Record<string, string>, query: URLSearchParams) {
>>>>>>> 1d58b174
    this.#req = req
    this.#params = params
    this.#query = query
    const cookies = new Map()
<<<<<<< HEAD
    this.headers.get("cookie")?.split(";").forEach((cookie) => {
      const p = cookie.trim().split("=");
      if (p.length >= 2) {
        cookies.set(p.shift()!.trim(), decodeURI(p.join("=")));
=======
    this.headers.get('cookie')?.split(';').forEach(cookie => {
      const p = cookie.split('=')
      if (p.length >= 2) {
        cookies.set(p.shift()!, decodeURI(p.join('=')))
>>>>>>> 1d58b174
      }
    })
    this.#cookies = cookies
    this.#resp = {
      status: 200,
      headers: new Headers({
        Server: 'Aleph.js',
      }),
      done: false
    }
  }

  get url(): string {
    return this.#req.url;
  }

  get method(): string {
    return this.#req.method;
  }

  get hostname(): string {
    return (this.#req.conn.remoteAddr as Deno.NetAddr).hostname
  }

  get headers(): Headers {
    return this.#req.headers;
  }

  get conn(): Deno.Conn {
    return this.#req.conn;
  }

  get r(): BufReader {
    return this.#req.r;
  }

  get w(): BufWriter {
    return this.#req.w;
  }

  get body(): Deno.Reader {
    return this.#req.body;
  }

  async respond(r: ServerResponse): Promise<void> {
    return this.#req.respond(r);
  }

  get params(): Record<string, string> {
    return this.#params;
  }

  get query(): URLSearchParams {
    return this.#query;
  }

  get cookies(): ReadonlyMap<string, string> {
    return this.#cookies;
  }

  async readBody(type?: "raw"): Promise<Uint8Array>
  async readBody(type: "text"): Promise<string>
  async readBody(type: "json"): Promise<any>
  async readBody(type: "form"): Promise<MultipartFormData>;
  async readBody(type?: string): Promise<any> {
    switch (type) {
      case "text": {
        const buff: Uint8Array = await Deno.readAll(this.body)
        const encoded = new TextDecoder("utf-8").decode(buff)
        return encoded;
      }
      case "json": {
        const buff: Uint8Array = await Deno.readAll(this.body)
        const encoded = new TextDecoder("utf-8").decode(buff)
        const data = JSON.parse(encoded)
        return data;
      }
      case "form": {
        const contentType = this.headers.get("content-type") as string
        const reader = new MultipartReader(this.body, contentType)
        return reader.readForm();
      }
      default: {
        return await Deno.readAll(this.body);
      }
    }
  }

  addHeader(key: string, value: string): this {
    this.#resp.headers.append(key, value)
    return this;
  }

  setHeader(key: string, value: string): this {
    this.#resp.headers.set(key, value)
    return this;
  }

  removeHeader(key: string): this {
    this.#resp.headers.delete(key)
    return this;
  }

  status(code: number): this {
    this.#resp.status = code
    return this;
  }

  redirect(url: string, status: Status = Status.Found): this {
    // "back" is an alias for the referrer.
    if (url == "back") {
      url = this.#resp.headers.get("Referrer") || "/";
    }
    this.#resp.status = status
    this.#resp.headers.set("Location", encodeURI(url))
    return this;
  }

  acceptsEncodings(...encodings: string[]): string | undefined
  acceptsEncodings(...encodings: string[]): string[] | string | undefined {
    const acceptEncodingValue = this.#req.headers.get(
      "Accept-Encoding",
    )
    if (!acceptEncodingValue) {
      return;
    }
    if (encodings.length) {
      return preferredEncodings(acceptEncodingValue, encodings)[0];
    }
    return preferredEncodings(acceptEncodingValue);
  }

  async send(
    data?: string | Uint8Array | ArrayBuffer,
    contentType?: string,
  ): Promise<void> {
    if (this.#resp.done) {
      log.warn("ServerRequest: repeat respond calls")
      return Promise.resolve();
    }

    let body = new Uint8Array()
    if (typeof data === "string") {
      body = new TextEncoder().encode(data);
    } else if (data instanceof Uint8Array) {
      body = data;
    } else if (data instanceof ArrayBuffer) {
      body = new Uint8Array(data);
    }
    if (contentType) {
      this.#resp.headers.set("Content-Type", contentType)
    } else if (this.#resp.headers.has("Content-Type")) {
      contentType = this.#resp.headers.get("Content-Type")!
    } else if (typeof data === "string" && data.length > 0) {
      contentType = "text/plain; charset=utf-8"
      this.#resp.headers.set("Content-Type", contentType);
    }
<<<<<<< HEAD
    if (Deno.env.get("ALEPH_BUILD_MODE") !== "development") {
      let shouldCompress = false;
      if (contentType) {
        if (contentType.startsWith("text/")) {
          shouldCompress = true
        } else if (
          /^application\/(javascript|typecript|wasm|json|xml)/i.test(
            contentType,
          )
        ) {
          shouldCompress = true;
        } else if (/^image\/svg\+xml/i.test(contentType)) {
          shouldCompress = true;
        }
      }
      if (shouldCompress && body.length > 1024) {
        const ae = this.headers.get("accept-encoding") || ""
        if (ae.includes("br")) {
          this.#resp.headers.set("Vary", "Origin")
          this.#resp.headers.set("Content-Encoding", "br");
          if (brotli === null) {
            const { compress } = await import(
              "https://deno.land/x/brotli@v0.1.4/mod.ts"
            )
            brotli = compress;
          }
          body = brotli(body)
        } else if (ae.includes("gzip")) {
          this.#resp.headers.set("Vary", "Origin")
          this.#resp.headers.set("Content-Encoding", "gzip");
          if (gzip === null) {
            const denoflate = await import(
              "https://deno.land/x/denoflate@1.1/mod.ts"
            )
            gzip = (data: Uint8Array) => denoflate.gzip(data, undefined);
          }
          body = gzip(body);
        }
      }
    }
    this.#resp.headers.set("Date", (new Date()).toUTCString())
    this.#resp.done = true;
=======
    if (contentType) {
      body = compress.apply(this.#req, this.#resp, contentType, body)
    }
    if (!this.#resp.headers.has('Date')) {
      this.#resp.headers.set('Date', (new Date).toUTCString())
    }
    this.#resp.done = true
>>>>>>> 1d58b174
    try {
      await this.respond({
        status: this.#resp.status,
        headers: this.#resp.headers,
        body,
      });
    } catch (err) {
      log.warn("ServerRequest.respond:", err.message);
    }
  }

  json(
    data: any,
    replacer?: (this: any, key: string, value: any) => any,
    space?: string | number,
  ): Promise<void> {
    return this.send(
      JSON.stringify(data, replacer, space),
      "application/json; charset=utf-8",
    );
  }
}<|MERGE_RESOLUTION|>--- conflicted
+++ resolved
@@ -1,18 +1,3 @@
-<<<<<<< HEAD
-import { Status } from "https://deno.land/std@0.92.0/http/http_status.ts"
-import type {
-  BufReader,
-  BufWriter
-} from "https://deno.land/std@0.92.0/io/bufio.ts"
-import type { MultipartFormData } from "https://deno.land/std@0.92.0/mime/multipart.ts"
-import { MultipartReader } from "https://deno.land/std@0.92.0/mime/multipart.ts"
-import log from "../shared/log.ts"
-import type { APIRequest, ServerRequest, ServerResponse } from "../types.ts"
-import { preferredEncodings } from "./negotiation.ts"
-
-let brotli: ((data: Uint8Array) => Uint8Array) | null = null
-let gzip: ((data: Uint8Array) => Uint8Array) | null = null;
-=======
 import { Status } from 'https://deno.land/std@0.92.0/http/http_status.ts'
 import type { BufReader, BufWriter } from 'https://deno.land/std@0.92.0/io/bufio.ts'
 import type { MultipartFormData } from 'https://deno.land/std@0.92.0/mime/multipart.ts'
@@ -20,54 +5,30 @@
 import log from '../shared/log.ts'
 import type { APIRequest, ServerRequest, ServerResponse } from '../types.ts'
 import compress from './compress.ts'
+import { preferredEncodings } from './negotiation.ts'
 
 type Response = {
   status: number
   headers: Headers
   done: boolean
 }
->>>>>>> 1d58b174
 
 export class Request implements APIRequest {
   #req: ServerRequest
   #params: Record<string, string>
   #query: URLSearchParams
-<<<<<<< HEAD
-  #cookies: ReadonlyMap<string, string>;
-  #resp = {
-    status: 200,
-    headers: new Headers({
-      Server: "Aleph.js",
-    }),
-    done: false,
-  };
-
-  constructor(
-    req: ServerRequest,
-    params: Record<string, string>,
-    query: URLSearchParams,
-  ) {
-=======
   #cookies: ReadonlyMap<string, string>
   #resp: Response
 
   constructor(req: ServerRequest, params: Record<string, string>, query: URLSearchParams) {
->>>>>>> 1d58b174
     this.#req = req
     this.#params = params
     this.#query = query
     const cookies = new Map()
-<<<<<<< HEAD
-    this.headers.get("cookie")?.split(";").forEach((cookie) => {
-      const p = cookie.trim().split("=");
-      if (p.length >= 2) {
-        cookies.set(p.shift()!.trim(), decodeURI(p.join("=")));
-=======
     this.headers.get('cookie')?.split(';').forEach(cookie => {
       const p = cookie.split('=')
       if (p.length >= 2) {
         cookies.set(p.shift()!, decodeURI(p.join('=')))
->>>>>>> 1d58b174
       }
     })
     this.#cookies = cookies
@@ -225,50 +186,6 @@
       contentType = "text/plain; charset=utf-8"
       this.#resp.headers.set("Content-Type", contentType);
     }
-<<<<<<< HEAD
-    if (Deno.env.get("ALEPH_BUILD_MODE") !== "development") {
-      let shouldCompress = false;
-      if (contentType) {
-        if (contentType.startsWith("text/")) {
-          shouldCompress = true
-        } else if (
-          /^application\/(javascript|typecript|wasm|json|xml)/i.test(
-            contentType,
-          )
-        ) {
-          shouldCompress = true;
-        } else if (/^image\/svg\+xml/i.test(contentType)) {
-          shouldCompress = true;
-        }
-      }
-      if (shouldCompress && body.length > 1024) {
-        const ae = this.headers.get("accept-encoding") || ""
-        if (ae.includes("br")) {
-          this.#resp.headers.set("Vary", "Origin")
-          this.#resp.headers.set("Content-Encoding", "br");
-          if (brotli === null) {
-            const { compress } = await import(
-              "https://deno.land/x/brotli@v0.1.4/mod.ts"
-            )
-            brotli = compress;
-          }
-          body = brotli(body)
-        } else if (ae.includes("gzip")) {
-          this.#resp.headers.set("Vary", "Origin")
-          this.#resp.headers.set("Content-Encoding", "gzip");
-          if (gzip === null) {
-            const denoflate = await import(
-              "https://deno.land/x/denoflate@1.1/mod.ts"
-            )
-            gzip = (data: Uint8Array) => denoflate.gzip(data, undefined);
-          }
-          body = gzip(body);
-        }
-      }
-    }
-    this.#resp.headers.set("Date", (new Date()).toUTCString())
-    this.#resp.done = true;
-=======
     if (contentType) {
       body = compress.apply(this.#req, this.#resp, contentType, body)
     }
@@ -276,7 +193,6 @@
       this.#resp.headers.set('Date', (new Date).toUTCString())
     }
     this.#resp.done = true
->>>>>>> 1d58b174
     try {
       await this.respond({
         status: this.#resp.status,
