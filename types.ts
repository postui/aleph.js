import type { Status } from "https://deno.land/std@0.92.0/http/http_status.ts"
import type {
  BufReader,
  BufWriter
} from "https://deno.land/std@0.92.0/io/bufio.ts"
import type { MultipartFormData } from "https://deno.land/std@0.92.0/mime/multipart.ts"
import { Plugin, PluginCreator } from "https://esm.sh/postcss@8.2.8"

/**
 * A loader plugin to load source media.
 */
export type LoaderPlugin = {
  /** `name` gives the plugin a name. */
  name: string;
  /** `type` specifies the plugin type. */
  type: "loader";
  /** `test` matches the import url. */
  test: RegExp;
  /** `acceptHMR` enables the HMR. */
  acceptHMR?: boolean;
  /** allowPage` allows the loaded module as a page. */
  allowPage?: boolean;
  /** `pagePathReoslve` resolves the page path. */
  pagePathResolve?(url: string): { path: string; isIndex?: boolean };
  /** `resolve` resolves the module content. */
  resolve?(url: string): Uint8Array | Promise<Uint8Array>;
  /** `transform` transforms the source content. */
  transform?(
    input: { url: string; content: Uint8Array; map?: Uint8Array },
  ): LoaderTransformOutput | Promise<LoaderTransformOutput>
};

/**
 * The result of loader transform.
 */
export type LoaderTransformOutput = {
  /** The transformed code type (default is 'js'). */
  type?: "css" | "js" | "jsx" | "ts" | "tsx";
  /** The transformed code. */
  code: string;
  /** The source map. */
  map?: string
};

/**
 * A server plugin to enhance the aleph server application.
 */
export type ServerPlugin = {
  /** `name` gives the plugin a name. */
  name: string;
  /** `type` specifies the plugin type. */
  type: "server";
  /** `onInit` will be invoked after the server initiated. */
  onInit(app: ServerApplication): Promise<void> | void
};

export type PostCSSPlugin =
  | string
  | [string, any]
  | Plugin
  | PluginCreator<any>;

/**
 * The config for the aleph server application.
 */
export type Config = {
  /** `framework` specifies the framework (default is 'react'). */
  framework?: "react";
  /** `buildTarget` specifies the build target in production mode (default is **es2015**). */
<<<<<<< HEAD
  buildTarget?: "es2015" | "es2016" | "es2017" | "es2018" | "es2019" | "es2020";
  /** `baseUrl` specifies the path prefix for the application (default is '/'). */
  baseUrl?: string;
=======
  buildTarget?: 'es2015' | 'es2016' | 'es2017' | 'es2018' | 'es2019' | 'es2020'
  /** `basePath` specifies the path prefix for the application (default is '/'). */
  basePath?: string
>>>>>>> 1d58b174
  /** `srcDir` specifies the **src** dir (default is '/'). */
  srcDir?: string;
  /** `outputDir` specifies the output directory for `build` command (default is '**dist**'). */
  outputDir?: string;
  /** `defaultLocale` specifies the default locale of the application (default is '**en**'). */
  defaultLocale?: string;
  /** `locales` specifies the available locales. */
  locales?: string[];
  /** `ssr` specifies the options for **SSR**. */
  ssr?: boolean | SSROptions;
  /** `plugins` specifies some plugins for the appliaction. */
  plugins?: (LoaderPlugin | ServerPlugin)[];
  /** `css` specifies the css processing options. */
  css?: CSSOptions;
  /** `headers` appends custom headers for server requests. */
  headers?: Record<string, string>;
  /** `rewrites` specifies the server rewrite map. */
<<<<<<< HEAD
  rewrites?: Record<string, string>;
=======
  rewrites?: Record<string, string>
  /** `compress` enbles gzip/brotli compression for static files and SSR content. */
  compress?: boolean
>>>>>>> 1d58b174
  /** `env` appends system env variables. */
  env?: Record<string, string>
};

/**
 * The config for CSS resolve.
 */
export type CSSOptions = {
  /** `module` enables the css module feature. */
  modules?: false | CSSModulesOptions;
  /** `postcss` specifies the postcss plugins. */
  postcss?: { plugins: PostCSSPlugin[] }
};

/**
 * The options are passed on to postcss-modules.
 */
export type CSSModulesOptions = {
  exportGlobals?: boolean
  generateScopedName?:
  | string
  | ((name: string, filename: string, css: string) => string)
  globalModulePaths?: string[]
  hashPrefix?: string
  localsConvention?: "camelCase" | "camelCaseOnly" | "dashes" | "dashesOnly"
  scopeBehaviour?: "global" | "local"
};

/**
 * The options for **SSR**.
 */
export type SSROptions = {
  /** A list of RegExp for paths to use **SSR**. */
  include?: RegExp[];
  /** A list of RegExp for paths to skip **SSR**. */
  exclude?: RegExp[]
};

/**
 * An interface that aligns to the parts of the aleph server's `Application`.
 */
export interface ServerApplication {
  readonly workingDir: string
  readonly mode: "development" | "production"
  readonly config: Required<Config>
  addModule(url: string, options?: { code?: string }): Promise<void>;
  injectCode(
    stage: "compilation" | "hmr" | "ssr",
    transform: (url: string, code: string) => string,
  ): void;
}

/**
 * An interface that aligns to the parts of std http srever's `ServerRequest`.
 */
export interface ServerRequest {
  readonly url: string
  readonly method: string
  readonly headers: Headers
  readonly conn: Deno.Conn
  readonly r: BufReader
  readonly w: BufWriter
  readonly body: Deno.Reader
  respond(r: ServerResponse): Promise<void>;
}

/**
 * An interface is compatible with std http srever's `request.respond()`.
 */
export interface ServerResponse {
  status?: number
  headers?: Headers
  body?: Uint8Array | Deno.Reader | string;
}

/**
 * An interface extends the `ServerRequest` for API requests.
 */
export interface APIRequest extends ServerRequest {
  readonly params: Record<string, string>
  readonly query: URLSearchParams
  readonly cookies: ReadonlyMap<string, string>
  readonly hostname: string;
  /** `readBody` reads the body to an object in bytes, string, json, or multipart form data. */
  readBody(type?: "raw"): Promise<Uint8Array>
  readBody(type: "text"): Promise<string>
  readBody(type: "json"): Promise<any>
  readBody(type: "form"): Promise<MultipartFormData>;
  /**
   * `addHeader` adds a new value onto an existing response header of the request, or
   * adds the header if it does not already exist.
   */
  addHeader(key: string, value: string): this;
  /**
   * `setHeader` sets a new value for an existing response header of the request, or adds
   * the header if it does not already exist.
   */
  setHeader(key: string, value: string): this;
  /** `removeHeader` removes the value for an existing response header of the request. */
  removeHeader(key: string): this;
  /** `status` sets response status of the request. */
  status(code: number): this;
  /** `send` replies to the request with any content with type. */
  send(
    data?: string | Uint8Array | ArrayBuffer,
    contentType?: string,
  ): Promise<void>;
  /** `json` replies to the request with a json content. */
  json(data: any): Promise<void>;
  /** `redirect` replies to redirect the client to another URL with optional response `status` defaulting to 302. */
  redirect(url: string, status?: Status): this
  /**  `acceptsEncodings` returns encodings, accepted by the requestor. */
  acceptsEncodings(...encodings: string[]): string | undefined
  acceptsEncodings(...encodings: string[]): string[] | string | undefined
}

/**
 * A handler to handle api requests.
 *
 * @param req APIRequest object
 */
export type APIHandler = {
  (req: APIRequest): void
};

/**
 * The router url object of the routing, you can access it with `useRouter()` hook.
 */
export type RouterURL = {
  readonly basePath: string
  readonly routePath: string
  readonly locale: string
  readonly pathname: string
  readonly params: Record<string, string>
  readonly query: URLSearchParams
  push(url: string): void
  replace(url: string): void
};<|MERGE_RESOLUTION|>--- conflicted
+++ resolved
@@ -67,15 +67,9 @@
   /** `framework` specifies the framework (default is 'react'). */
   framework?: "react";
   /** `buildTarget` specifies the build target in production mode (default is **es2015**). */
-<<<<<<< HEAD
-  buildTarget?: "es2015" | "es2016" | "es2017" | "es2018" | "es2019" | "es2020";
-  /** `baseUrl` specifies the path prefix for the application (default is '/'). */
-  baseUrl?: string;
-=======
   buildTarget?: 'es2015' | 'es2016' | 'es2017' | 'es2018' | 'es2019' | 'es2020'
   /** `basePath` specifies the path prefix for the application (default is '/'). */
   basePath?: string
->>>>>>> 1d58b174
   /** `srcDir` specifies the **src** dir (default is '/'). */
   srcDir?: string;
   /** `outputDir` specifies the output directory for `build` command (default is '**dist**'). */
@@ -93,13 +87,9 @@
   /** `headers` appends custom headers for server requests. */
   headers?: Record<string, string>;
   /** `rewrites` specifies the server rewrite map. */
-<<<<<<< HEAD
-  rewrites?: Record<string, string>;
-=======
   rewrites?: Record<string, string>
   /** `compress` enbles gzip/brotli compression for static files and SSR content. */
   compress?: boolean
->>>>>>> 1d58b174
   /** `env` appends system env variables. */
   env?: Record<string, string>
 };
